/*
 * SPDX-License-Identifier: Apache-2.0
 *
 * Copyright 2018-2019 Andres Almiray.
 *
 * Licensed under the Apache License, Version 2.0 (the "License");
 * you may not use this file except in compliance with the License.
 * You may obtain a copy of the License at
 *
 *     https://www.apache.org/licenses/LICENSE-2.0
 *
 * Unless required by applicable law or agreed to in writing, software
 * distributed under the License is distributed on an "AS IS" BASIS,
 * WITHOUT WARRANTIES OR CONDITIONS OF ANY KIND, either express or implied.
 * See the License for the specific language governing permissions and
 * limitations under the License.
 */
package org.kordamp.gradle.plugin.integrationtest

import groovy.transform.CompileStatic
import org.gradle.api.Action
import org.gradle.api.Project
import org.gradle.api.artifacts.Configuration
import org.gradle.api.tasks.SourceSet
import org.gradle.api.tasks.testing.TestReport
import org.kordamp.gradle.plugin.AbstractKordampPlugin
import org.kordamp.gradle.plugin.base.BasePlugin
import org.kordamp.gradle.plugin.test.tasks.IntegrationTest

import static org.kordamp.gradle.PluginUtils.resolveSourceSets
import static org.kordamp.gradle.PluginUtils.supportsApiConfiguration

/**
 * @author Andres Almiray
 * @since 0.2.0
 */
class IntegrationTestPlugin extends AbstractKordampPlugin {
    Project project

    @CompileStatic
    void apply(Project project) {
        this.project = project

        if (hasBeenVisited(project)) {
            return
        }
        setVisited(project, true)

        BasePlugin.applyIfMissing(project)

        project.pluginManager.withPlugin('java-base') {
            createSourceSetsIfNeeded(project, 'java')
            createConfigurationsIfNeeded(project)
            createTasksIfNeeded(project)
        }

        project.pluginManager.withPlugin('groovy-base') {
            createSourceSetsIfNeeded(project, 'groovy')
            createConfigurationsIfNeeded(project)
            createTasksIfNeeded(project)
        }

        project.pluginManager.withPlugin('org.jetbrains.kotlin.jvm') {
            createSourceSetsIfNeeded(project, 'kotlin')
            createConfigurationsIfNeeded(project)
            createTasksIfNeeded(project)
        }

        project.pluginManager.withPlugin('scala-base') {
            createSourceSetsIfNeeded(project, 'scala')
            createConfigurationsIfNeeded(project)
            createTasksIfNeeded(project)
        }

        project.afterEvaluate {
            adjustSourceSets(project)
            adjustConfigurations(project)
            adjustTaskDependencies(project)
        }
    }

    private void adjustSourceSets(Project project) {
        SourceSet sourceSet = resolveSourceSets(project).integrationTest
        sourceSet.compileClasspath += resolveSourceSets(project).main.output
        sourceSet.compileClasspath += project.configurations.compileOnly
        sourceSet.compileClasspath += project.configurations.testCompileOnly
        sourceSet.runtimeClasspath += sourceSet.compileClasspath
    }

    @CompileStatic
    private void adjustConfigurations(Project project) {
        String compileSuffix = 'Compile'
        String runtimeSuffix = 'Runtime'
        if (supportsApiConfiguration(project)) {
            compileSuffix = 'Implementation'
            runtimeSuffix = 'RuntimeOnly'
        }

        project.configurations.findByName('integrationTest' + compileSuffix)
                .extendsFrom project.configurations.findByName('test' + compileSuffix)
        project.configurations.findByName('integrationTest' + runtimeSuffix)
                .extendsFrom project.configurations.findByName('test' + runtimeSuffix)
    }

    @CompileStatic
    private void adjustTaskDependencies(Project project) {
        IntegrationTest integrationTest = (IntegrationTest) project.tasks.findByName('integrationTest')
        TestReport integrationTestReport = (TestReport) project.tasks.findByName('integrationTestReport')
        integrationTest.dependsOn project.tasks.findByName('jar')
        integrationTest.mustRunAfter project.tasks.findByName('test')
        integrationTest.finalizedBy integrationTestReport
        integrationTestReport.reportOn integrationTest.binResultsDir
        integrationTestReport.dependsOn integrationTest
        project.tasks.findByName('check').dependsOn integrationTestReport
    }

    private void createConfigurationsIfNeeded(Project project) {
        String compileSuffix = 'Compile'
        String runtimeSuffix = 'Runtime'
        if (supportsApiConfiguration(project)) {
            compileSuffix = 'Implementation'
            runtimeSuffix = 'RuntimeOnly'
        }
<<<<<<< HEAD
        integrationTestRuntimeOnly.extendsFrom integrationTestImplementation, project.configurations.testRuntimeOnly
=======

        Configuration compile = project.configurations.maybeCreate('integrationTest' + compileSuffix)
        Configuration runtime = project.configurations.maybeCreate('integrationTest' + runtimeSuffix)

        if (project.plugins.findPlugin('idea')) {
            project.idea {
                module {
                    scopes.TEST.plus += [compile]
                    scopes.TEST.plus += [runtime]
                    testSourceDirs += resolveSourceSets(project).integrationTest.allSource.srcDirs
                }
            }
        }
>>>>>>> a8ef6a52
    }

    private void createSourceSetsIfNeeded(Project project, String sourceSetName) {
        SourceSet sourceSet = project.sourceSets.maybeCreate('integrationTest')
        if (project.file('src/integration-test/' + sourceSetName).exists()) {
            sourceSet[sourceSetName].srcDirs project.file('src/integration-test/' + sourceSetName)
        }
        if (project.file('src/integration-test/resources').exists()) {
            sourceSet.resources.srcDir project.file('src/integration-test/resources')
        }
    }

    private void createTasksIfNeeded(Project project) {
        if (!project.tasks.findByName('integrationTest')) {
            project.tasks.register('integrationTest', IntegrationTest,
                    new Action<IntegrationTest>() {
                        @Override
                        void execute(IntegrationTest t) {
                            t.group = 'Verification'
                            t.description = 'Runs the integration tests.'
                            t.testClassesDirs = resolveSourceSets(project).integrationTest.output.classesDirs
                            t.classpath = resolveSourceSets(project).integrationTest.runtimeClasspath
                            t.reports.html.enabled = false
                            t.forkEvery = Runtime.runtime.availableProcessors()

                            t.testLogging {
                                events 'passed', 'skipped', 'failed'
                            }
                        }
                    })
        }

        if (!project.tasks.findByName('integrationTestReport')) {
            project.tasks.register('integrationTestReport', TestReport,
                    new Action<TestReport>() {
                        @Override
                        void execute(TestReport t) {
                            t.group = 'Reporting'
                            t.description = 'Generates a report on integration tests.'
                            t.destinationDir = project.file("${project.reporting.baseDir.path}/integration-tests")
                        }
                    })
        }
    }

    @CompileStatic
    static void applyIfMissing(Project project) {
        if (!project.plugins.findPlugin(IntegrationTestPlugin)) {
            project.pluginManager.apply(IntegrationTestPlugin)
        }
    }
}<|MERGE_RESOLUTION|>--- conflicted
+++ resolved
@@ -121,23 +121,9 @@
             compileSuffix = 'Implementation'
             runtimeSuffix = 'RuntimeOnly'
         }
-<<<<<<< HEAD
-        integrationTestRuntimeOnly.extendsFrom integrationTestImplementation, project.configurations.testRuntimeOnly
-=======
 
         Configuration compile = project.configurations.maybeCreate('integrationTest' + compileSuffix)
         Configuration runtime = project.configurations.maybeCreate('integrationTest' + runtimeSuffix)
-
-        if (project.plugins.findPlugin('idea')) {
-            project.idea {
-                module {
-                    scopes.TEST.plus += [compile]
-                    scopes.TEST.plus += [runtime]
-                    testSourceDirs += resolveSourceSets(project).integrationTest.allSource.srcDirs
-                }
-            }
-        }
->>>>>>> a8ef6a52
     }
 
     private void createSourceSetsIfNeeded(Project project, String sourceSetName) {
